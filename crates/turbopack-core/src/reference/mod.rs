--- conflicted
+++ resolved
@@ -1,15 +1,10 @@
 use std::collections::{HashSet, VecDeque};
 
 use anyhow::Result;
-<<<<<<< HEAD
 use turbo_tasks::{
     graph::{AdjacencyMap, GraphTraversal},
-    primitives::StringVc,
-    TryJoinIterExt, ValueToString, ValueToStringVc,
+    TryJoinIterExt, ValueToString, Vc,
 };
-=======
-use turbo_tasks::{TryJoinIterExt, ValueToString, Vc};
->>>>>>> 814f0a2e
 
 use crate::{
     asset::Asset,
@@ -273,17 +268,17 @@
             }
         }
     }
-<<<<<<< HEAD
-    Ok(AssetsVc::cell(assets.into_iter().collect()))
-}
-
-/// Walks the asset graph from a single asset and collect all referenced assets.
-#[turbo_tasks::function]
-pub async fn all_assets_from_entry(entry: AssetVc) -> Result<AssetsVc> {
-    Ok(AssetsVc::cell(
+    Ok(Vc::cell(assets.into_iter().collect()))
+}
+
+/// Walks the asset graph from multiple assets and collect all referenced
+/// assets.
+#[turbo_tasks::function]
+async fn all_assets_from_entries(entries: Vc<OutputAssets>) -> Result<Vc<OutputAssets>> {
+    Ok(Vc::cell(
         AdjacencyMap::new()
             .skip_duplicates()
-            .visit([entry], get_referenced_assets)
+            .visit(entries.await?.iter().copied(), get_referenced_assets)
             .await
             .completed()?
             .into_inner()
@@ -293,20 +288,28 @@
 }
 
 /// Computes the list of all chunk children of a given chunk.
-async fn get_referenced_assets(asset: AssetVc) -> Result<impl Iterator<Item = AssetVc> + Send> {
-    Ok(asset
-        .references()
-        .await?
-        .iter()
-        .map(|reference| async move {
-            let primary_assets = reference.resolve_reference().primary_assets().await?;
-            Ok(primary_assets.clone_value())
-        })
-        .try_join()
-        .await?
-        .into_iter()
-        .flatten())
-=======
-    Ok(Vc::cell(assets.into_iter().collect()))
->>>>>>> 814f0a2e
+async fn get_referenced_assets(
+    asset: Vc<Box<dyn OutputAsset>>,
+) -> Result<impl Iterator<Item = Vc<Box<dyn OutputAsset>>> + Send> {
+    Ok(
+        asset
+            .references()
+            .await?
+            .iter()
+            .map(|reference| async move {
+                let primary_assets = reference.resolve_reference().primary_assets().await?;
+                Ok(primary_assets.clone_value())
+            })
+            .try_join()
+            .await?
+            .into_iter()
+            .flatten()
+            .map(|asset| async move {
+                Ok(Vc::try_resolve_sidecast::<Box<dyn OutputAsset>>(asset).await?)
+            })
+            .try_join()
+            .await?
+            .into_iter()
+            .flatten(),
+    )
 }