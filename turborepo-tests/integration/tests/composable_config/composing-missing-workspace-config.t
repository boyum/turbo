--- conflicted
+++ resolved
@@ -12,11 +12,7 @@
   \xe2\x80\xa2 Packages in scope: missing-workspace-config (esc)
   \xe2\x80\xa2 Running missing-workspace-config-task in 1 packages (esc)
   \xe2\x80\xa2 Remote caching disabled (esc)
-<<<<<<< HEAD
-  missing-workspace-config:missing-workspace-config-task: cache miss, executing e76c409d02f8c242
-=======
-  missing-workspace-config:missing-workspace-config-task: cache miss, executing b888402982c145f2
->>>>>>> ef9f6b8a
+  missing-workspace-config:missing-workspace-config-task: cache miss, executing ff7dc958e6e86b85
   missing-workspace-config:missing-workspace-config-task: 
   missing-workspace-config:missing-workspace-config-task: > missing-workspace-config-task
   missing-workspace-config:missing-workspace-config-task: > echo "running missing-workspace-config-task" > out/foo.min.txt
@@ -38,11 +34,7 @@
   \xe2\x80\xa2 Packages in scope: missing-workspace-config (esc)
   \xe2\x80\xa2 Running missing-workspace-config-task in 1 packages (esc)
   \xe2\x80\xa2 Remote caching disabled (esc)
-<<<<<<< HEAD
-  missing-workspace-config:missing-workspace-config-task: cache hit, suppressing output e76c409d02f8c242
-=======
-  missing-workspace-config:missing-workspace-config-task: cache hit, suppressing output b888402982c145f2
->>>>>>> ef9f6b8a
+  missing-workspace-config:missing-workspace-config-task: cache hit, suppressing output ff7dc958e6e86b85
   
    Tasks:    1 successful, 1 total
   Cached:    1 cached, 1 total
@@ -54,11 +46,7 @@
   \xe2\x80\xa2 Packages in scope: missing-workspace-config (esc)
   \xe2\x80\xa2 Running missing-workspace-config-task in 1 packages (esc)
   \xe2\x80\xa2 Remote caching disabled (esc)
-<<<<<<< HEAD
-  missing-workspace-config:missing-workspace-config-task: cache miss, executing 4e9276777c430e07
-=======
-  missing-workspace-config:missing-workspace-config-task: cache miss, executing e83da43f0cfa7486
->>>>>>> ef9f6b8a
+  missing-workspace-config:missing-workspace-config-task: cache miss, executing dbf145916db125f9
   missing-workspace-config:missing-workspace-config-task: 
   missing-workspace-config:missing-workspace-config-task: > missing-workspace-config-task
   missing-workspace-config:missing-workspace-config-task: > echo "running missing-workspace-config-task" > out/foo.min.txt
@@ -75,11 +63,7 @@
   \xe2\x80\xa2 Packages in scope: missing-workspace-config (esc)
   \xe2\x80\xa2 Running missing-workspace-config-task in 1 packages (esc)
   \xe2\x80\xa2 Remote caching disabled (esc)
-<<<<<<< HEAD
-  missing-workspace-config:missing-workspace-config-task: cache hit, suppressing output 4e9276777c430e07
-=======
-  missing-workspace-config:missing-workspace-config-task: cache hit, suppressing output e83da43f0cfa7486
->>>>>>> ef9f6b8a
+  missing-workspace-config:missing-workspace-config-task: cache hit, suppressing output dbf145916db125f9
   
    Tasks:    1 successful, 1 total
   Cached:    1 cached, 1 total
@@ -90,11 +74,7 @@
   \xe2\x80\xa2 Packages in scope: missing-workspace-config (esc)
   \xe2\x80\xa2 Running missing-workspace-config-task in 1 packages (esc)
   \xe2\x80\xa2 Remote caching disabled (esc)
-<<<<<<< HEAD
-  missing-workspace-config:missing-workspace-config-task: cache miss, executing dbe12b0429cfd41d
-=======
-  missing-workspace-config:missing-workspace-config-task: cache miss, executing c9a7db9bc1c5a507
->>>>>>> ef9f6b8a
+  missing-workspace-config:missing-workspace-config-task: cache miss, executing e7ee91da08ff37c8
   missing-workspace-config:missing-workspace-config-task: 
   missing-workspace-config:missing-workspace-config-task: > missing-workspace-config-task
   missing-workspace-config:missing-workspace-config-task: > echo "running missing-workspace-config-task" > out/foo.min.txt
@@ -110,11 +90,7 @@
   \xe2\x80\xa2 Packages in scope: missing-workspace-config (esc)
   \xe2\x80\xa2 Running cached-task-4 in 1 packages (esc)
   \xe2\x80\xa2 Remote caching disabled (esc)
-<<<<<<< HEAD
-  missing-workspace-config:cached-task-4: cache bypass, force executing b570b7fa01d428ea
-=======
-  missing-workspace-config:cached-task-4: cache bypass, force executing 503cab9e82328bd7
->>>>>>> ef9f6b8a
+  missing-workspace-config:cached-task-4: cache bypass, force executing f8d5866b18db8499
   missing-workspace-config:cached-task-4: 
   missing-workspace-config:cached-task-4: > cached-task-4
   missing-workspace-config:cached-task-4: > echo 'cached-task-4' > out/foo.min.txt
