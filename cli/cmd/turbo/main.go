package main

<<<<<<< HEAD
// static int cgoCheck() {
//     return 2;
// }
=======
>>>>>>> e00379fb
import "C"
import (
	"os"
	"unsafe"

	"github.com/vercel/turborepo/cli/internal/cmd"
)

func main() {
	os.Exit(cmd.RunWithArgs(os.Args[1:], turboVersion))
}

//export nativeRunWithArgs
func nativeRunWithArgs(argc C.int, argv **C.char) C.uint {
	arglen := int(argc)
	args := make([]string, arglen)
	for i, arg := range unsafe.Slice(argv, arglen) {
		args[i] = C.GoString(arg)
	}
<<<<<<< HEAD

	exitCode := cmd.RunWithArgs(args, "my-version")
=======
	exitCode := cmd.RunWithArgs(args, turboVersion)
>>>>>>> e00379fb
	return C.uint(exitCode)
}<|MERGE_RESOLUTION|>--- conflicted
+++ resolved
@@ -1,11 +1,5 @@
 package main
 
-<<<<<<< HEAD
-// static int cgoCheck() {
-//     return 2;
-// }
-=======
->>>>>>> e00379fb
 import "C"
 import (
 	"os"
@@ -25,11 +19,7 @@
 	for i, arg := range unsafe.Slice(argv, arglen) {
 		args[i] = C.GoString(arg)
 	}
-<<<<<<< HEAD
 
-	exitCode := cmd.RunWithArgs(args, "my-version")
-=======
 	exitCode := cmd.RunWithArgs(args, turboVersion)
->>>>>>> e00379fb
 	return C.uint(exitCode)
 }