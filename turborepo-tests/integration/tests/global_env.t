--- conflicted
+++ resolved
@@ -9,11 +9,7 @@
   \xe2\x80\xa2 Packages in scope: util (esc)
   \xe2\x80\xa2 Running build in 1 packages (esc)
   \xe2\x80\xa2 Remote caching disabled (esc)
-<<<<<<< HEAD
-  util:build: cache miss, executing f99b445d4ff29bd0
-=======
-  util:build: cache miss, executing ac6ceb0714bda4f3
->>>>>>> ef9f6b8a
+  util:build: cache miss, executing 82bc93ff27e552d6
   
    Tasks:    1 successful, 1 total
   Cached:    0 cached, 1 total
@@ -24,11 +20,7 @@
   \xe2\x80\xa2 Packages in scope: util (esc)
   \xe2\x80\xa2 Running build in 1 packages (esc)
   \xe2\x80\xa2 Remote caching disabled (esc)
-<<<<<<< HEAD
-  util:build: cache hit, suppressing output f99b445d4ff29bd0
-=======
-  util:build: cache hit, suppressing output ac6ceb0714bda4f3
->>>>>>> ef9f6b8a
+  util:build: cache hit, suppressing output 82bc93ff27e552d6
   
    Tasks:    1 successful, 1 total
   Cached:    1 cached, 1 total
@@ -39,8 +31,7 @@
   \xe2\x80\xa2 Packages in scope: util (esc)
   \xe2\x80\xa2 Running build in 1 packages (esc)
   \xe2\x80\xa2 Remote caching disabled (esc)
-<<<<<<< HEAD
-  util:build: cache miss, executing 5b66e0d31ce27530
+  util:build: cache miss, executing 715058032d66f938
   
    Tasks:    1 successful, 1 total
   Cached:    0 cached, 1 total
@@ -48,31 +39,38 @@
   
 # set env var with "THASH" and ensure cache miss
   $ SOMETHING_THASH_YES=hi ${TURBO} run build --filter=util --output-logs=hash-only
-  [DEPRECATED] Using .*THASH.* to specify an environment variable for inclusion into the hash is deprecated. You specified: SOMETHING_THASH_YES.
   \xe2\x80\xa2 Packages in scope: util (esc)
   \xe2\x80\xa2 Running build in 1 packages (esc)
   \xe2\x80\xa2 Remote caching disabled (esc)
-  util:build: cache miss, executing e2dc82cc57d6c7f2
-=======
-  util:build: cache miss, executing 2d1aaeb6df1ff2ca
->>>>>>> ef9f6b8a
+  util:build: cache hit, suppressing output 82bc93ff27e552d6
   
    Tasks:    1 successful, 1 total
-  Cached:    0 cached, 1 total
-    Time:\s*[\.0-9]+m?s  (re)
+  Cached:    1 cached, 1 total
+    Time:\s*[\.0-9]+m?s >>> FULL TURBO (re)
   
 # set vercel analytics env var and ensure cache miss
   $ VERCEL_ANALYTICS_ID=hi ${TURBO} run build --filter=util --output-logs=hash-only
   \xe2\x80\xa2 Packages in scope: util (esc)
   \xe2\x80\xa2 Running build in 1 packages (esc)
   \xe2\x80\xa2 Remote caching disabled (esc)
-<<<<<<< HEAD
-  util:build: cache miss, executing a530620dd1982169
-=======
-  util:build: cache miss, executing 6068d5444407b2ca
->>>>>>> ef9f6b8a
+  util:build: cache miss, executing 5a003dc966a7a5a8
   
    Tasks:    1 successful, 1 total
   Cached:    0 cached, 1 total
     Time:\s*[\.0-9]+m?s  (re)
+  
+# THASH deprecation doesn't break --dry=json
+  $ SOMETHING_THASH_YES=hi ${TURBO} run build --filter=util --dry=json | jq -r '.tasks[0].environmentVariables.global[0]'
+  SOME_ENV_VAR=
+
+# THASH deprecation doesn't break --graph
+  $ SOMETHING_THASH_YES=hi ${TURBO} run build --filter=util --graph
+  
+  digraph {
+  \tcompound = "true" (esc)
+  \tnewrank = "true" (esc)
+  \tsubgraph "root" { (esc)
+  \t\t"[root] util#build" -> "[root] ___ROOT___" (esc)
+  \t} (esc)
+  }
   