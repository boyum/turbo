Setup
  $ . ${TESTDIR}/../../helpers/setup.sh
  $ . ${TESTDIR}/_helpers/setup_monorepo.sh $(pwd)

Verbosity level 1
  $ ${TURBO} build -v --filter=util --force
  [-0-9:.TWZ+]+ \[INFO]  turbo: skipping turbod since we appear to be in a non-interactive context (re)
  \xe2\x80\xa2 Packages in scope: util (esc)
  \xe2\x80\xa2 Running build in 1 packages (esc)
  \xe2\x80\xa2 Remote caching disabled (esc)
<<<<<<< HEAD
  util:build: cache bypass, force executing f99b445d4ff29bd0
=======
  util:build: cache bypass, force executing ac6ceb0714bda4f3
>>>>>>> ef9f6b8a
  util:build: 
  util:build: > build
  util:build: > echo 'building'
  util:build: 
  util:build: building
  
   Tasks:    1 successful, 1 total
  Cached:    0 cached, 1 total
    Time:\s*[\.0-9]+m?s  (re)
  
  $ ${TURBO} build --verbosity=1 --filter=util --force
  [-0-9:.TWZ+]+ \[INFO]  turbo: skipping turbod since we appear to be in a non-interactive context (re)
  \xe2\x80\xa2 Packages in scope: util (esc)
  \xe2\x80\xa2 Running build in 1 packages (esc)
  \xe2\x80\xa2 Remote caching disabled (esc)
<<<<<<< HEAD
  util:build: cache bypass, force executing f99b445d4ff29bd0
=======
  util:build: cache bypass, force executing ac6ceb0714bda4f3
>>>>>>> ef9f6b8a
  util:build: 
  util:build: > build
  util:build: > echo 'building'
  util:build: 
  util:build: building
  
   Tasks:    1 successful, 1 total
  Cached:    0 cached, 1 total
    Time:\s*[\.0-9]+m?s  (re)
  

Verbosity level 2
  $ ${TURBO} build -vv --filter=util --force
  [-0-9:.TWZ+]+ \[DEBUG] turborepo_lib::shim: Global turbo version: .* (re)
  [-0-9:.TWZ+]+ \[DEBUG] turborepo_lib::shim: No local turbo binary found at: .* (re)
  [-0-9:.TWZ+]+ \[DEBUG] turborepo_lib::shim: No local turbo binary found at: .* (re)
  [-0-9:.TWZ+]+ \[DEBUG] turborepo_lib::shim: Repository Root: .* (re)
  [-0-9:.TWZ+]+ \[DEBUG] turborepo_lib::shim: Running command as global turbo (re)
  [-0-9:.TWZ+]+ \[DEBUG] turborepo_lib::cli: pkg_inference_root set to "" (re)
  [-0-9:.TWZ+]+ \[DEBUG] turbo: Found go binary at "[\-\w\/]+" (re)
  [-0-9:.TWZ+]+ \[DEBUG] turbo: build tag: (go|rust) (re)
  [-0-9:.TWZ+]+ \[INFO]  turbo: skipping turbod since we appear to be in a non-interactive context (re)
  [-0-9:.TWZ+]+ \[DEBUG] turbo: global hash env vars: vars=\["SOME_ENV_VAR", "VERCEL_ANALYTICS_ID"] (re)
<<<<<<< HEAD
  [-0-9:.TWZ+]+ \[DEBUG] turbo: global hash: value=f2b59a4e7853cd1b (re)
=======
  [-0-9:.TWZ+]+ \[DEBUG] turbo: global hash: value=a867bb07ecd61e0a (re)
>>>>>>> ef9f6b8a
  [-0-9:.TWZ+]+ |[DEBUG] turbo: local cache folder: path="" (re)
  \xe2\x80\xa2 Packages in scope: util (esc)
  \xe2\x80\xa2 Running build in 1 packages (esc)
  \xe2\x80\xa2 Remote caching disabled (esc)
  [-0-9:.TWZ+]+ \[DEBUG] turbo: task hash env vars for util:build: vars=\["NODE_ENV="] (re)
  [-0-9:.TWZ+]+ \[DEBUG] turbo.: start (re)
<<<<<<< HEAD
  [-0-9:.TWZ+]+ \[DEBUG] turbo: task hash: value=f99b445d4ff29bd0 (re)
  util:build: cache bypass, force executing f99b445d4ff29bd0
=======
  [-0-9:.TWZ+]+ \[DEBUG] turbo: task hash: value=ac6ceb0714bda4f3 (re)
  util:build: cache bypass, force executing ac6ceb0714bda4f3
>>>>>>> ef9f6b8a
  util:build: 
  util:build: > build
  util:build: > echo 'building'
  util:build: 
  util:build: building
  [-0-9:.TWZ+]+ \[DEBUG] turbo.: caching output: outputs="{\[packages/util/.turbo/turbo-build.log] \[]}" (re)
  [-0-9:.TWZ+]+ \[DEBUG] turbo.: done: status=complete duration=[\.0-9]+m?s (re)
  
   Tasks:    1 successful, 1 total
  Cached:    0 cached, 1 total
    Time:\s*[\.0-9]+m?s  (re)
  
  $ ${TURBO} build --verbosity=2 --filter=util --force
  [-0-9:.TWZ+]+ \[DEBUG] turborepo_lib::shim: Global turbo version: .* (re)
  [-0-9:.TWZ+]+ \[DEBUG] turborepo_lib::shim: No local turbo binary found at: .* (re)
  [-0-9:.TWZ+]+ \[DEBUG] turborepo_lib::shim: No local turbo binary found at: .* (re)
  [-0-9:.TWZ+]+ \[DEBUG] turborepo_lib::shim: Repository Root: .* (re)
  [-0-9:.TWZ+]+ \[DEBUG] turborepo_lib::shim: Running command as global turbo (re)
  [-0-9:.TWZ+]+ \[DEBUG] turborepo_lib::cli: pkg_inference_root set to "" (re)
  [-0-9:.TWZ+]+ \[DEBUG] turbo: Found go binary at "[\-\w\/]+" (re)
  [-0-9:.TWZ+]+ \[DEBUG] turbo: build tag: (go|rust) (re)
  [-0-9:.TWZ+]+ \[INFO]  turbo: skipping turbod since we appear to be in a non-interactive context (re)
  [-0-9:.TWZ+]+ \[DEBUG] turbo: global hash env vars: vars=\["SOME_ENV_VAR", "VERCEL_ANALYTICS_ID"] (re)
<<<<<<< HEAD
  [-0-9:.TWZ+]+ \[DEBUG] turbo: global hash: value=f2b59a4e7853cd1b (re)
=======
  [-0-9:.TWZ+]+ \[DEBUG] turbo: global hash: value=a867bb07ecd61e0a (re)
>>>>>>> ef9f6b8a
  [-0-9:.TWZ+]+ \[DEBUG] turbo: local cache folder: path="" (re)
  \xe2\x80\xa2 Packages in scope: util (esc)
  \xe2\x80\xa2 Running build in 1 packages (esc)
  \xe2\x80\xa2 Remote caching disabled (esc)
  [-0-9:.TWZ+]+ \[DEBUG] turbo: task hash env vars for util:build: vars=\["NODE_ENV="] (re)
  [-0-9:.TWZ+]+ \[DEBUG] turbo.: start (re)
<<<<<<< HEAD
  [-0-9:.TWZ+]+ \[DEBUG] turbo: task hash: value=f99b445d4ff29bd0 (re)
  util:build: cache bypass, force executing f99b445d4ff29bd0
=======
  [-0-9:.TWZ+]+ \[DEBUG] turbo: task hash: value=ac6ceb0714bda4f3 (re)
  util:build: cache bypass, force executing ac6ceb0714bda4f3
>>>>>>> ef9f6b8a
  util:build: 
  util:build: > build
  util:build: > echo 'building'
  util:build: 
  util:build: building
  [-0-9:.TWZ+]+ \[DEBUG] turbo.: caching output: outputs="{\[packages/util/.turbo/turbo-build.log] \[]}" (re)
  [-0-9:.TWZ+]+ \[DEBUG] turbo.: done: status=complete duration=[\.0-9]+m?s (re)
  
   Tasks:    1 successful, 1 total
  Cached:    0 cached, 1 total
    Time:\s*[\.0-9]+m?s  (re)
  

Make sure users can only use one verbosity flag
  $ ${TURBO} build -v --verbosity=1
  ERROR the argument '-v...' cannot be used with '--verbosity <COUNT>'
  
  Usage: turbo [OPTIONS] [COMMAND]
  
  For more information, try '--help'.
  
  [1]

TURBO_LOG_VERBOSITY should be respoected
  $ TURBO_LOG_VERBOSITY=debug ${TURBO} daemon status
  [-0-9:.TWZ+]+ \[DEBUG] turborepo_lib::shim: Global turbo version: .+ (re)
  [-0-9:.TWZ+]+ \[DEBUG] turborepo_lib::shim: No local turbo binary found at: .+ (re)
  [-0-9:.TWZ+]+ \[DEBUG] turborepo_lib::shim: No local turbo binary found at: .+ (re)
  [-0-9:.TWZ+]+ \[DEBUG] turborepo_lib::shim: Repository Root: .+ (re)
  [-0-9:.TWZ+]+ \[DEBUG] turborepo_lib::shim: Running command as global turbo (re)
  [-0-9:.TWZ+]+ \[DEBUG] turborepo_lib::daemon::connector: looking for pid in lockfile: .+ (re)
  ERROR unable to connect: daemon is not running
  [1]

verbosity overrides TURBO_LOG_VERBOSITY global setting
  $ TURBO_LOG_VERBOSITY=debug ${TURBO} daemon status -v
  ERROR unable to connect: daemon is not running
  [1]

verbosity doesn't override TURBO_LOG_VERBOSITY package settings
  $ TURBO_LOG_VERBOSITY=turborepo_lib=debug ${TURBO} daemon status -v
  [-0-9:.TWZ+]+ \[DEBUG] turborepo_lib::shim: Global turbo version: .+ (re)
  [-0-9:.TWZ+]+ \[DEBUG] turborepo_lib::shim: No local turbo binary found at: .+ (re)
  [-0-9:.TWZ+]+ \[DEBUG] turborepo_lib::shim: No local turbo binary found at: .+ (re)
  [-0-9:.TWZ+]+ \[DEBUG] turborepo_lib::shim: Repository Root: .+ (re)
  [-0-9:.TWZ+]+ \[DEBUG] turborepo_lib::shim: Running command as global turbo (re)
  [-0-9:.TWZ+]+ \[DEBUG] turborepo_lib::daemon::connector: looking for pid in lockfile: .+ (re)
  ERROR unable to connect: daemon is not running
  [1]<|MERGE_RESOLUTION|>--- conflicted
+++ resolved
@@ -8,11 +8,7 @@
   \xe2\x80\xa2 Packages in scope: util (esc)
   \xe2\x80\xa2 Running build in 1 packages (esc)
   \xe2\x80\xa2 Remote caching disabled (esc)
-<<<<<<< HEAD
-  util:build: cache bypass, force executing f99b445d4ff29bd0
-=======
-  util:build: cache bypass, force executing ac6ceb0714bda4f3
->>>>>>> ef9f6b8a
+  util:build: cache bypass, force executing 82bc93ff27e552d6
   util:build: 
   util:build: > build
   util:build: > echo 'building'
@@ -28,11 +24,7 @@
   \xe2\x80\xa2 Packages in scope: util (esc)
   \xe2\x80\xa2 Running build in 1 packages (esc)
   \xe2\x80\xa2 Remote caching disabled (esc)
-<<<<<<< HEAD
-  util:build: cache bypass, force executing f99b445d4ff29bd0
-=======
-  util:build: cache bypass, force executing ac6ceb0714bda4f3
->>>>>>> ef9f6b8a
+  util:build: cache bypass, force executing 82bc93ff27e552d6
   util:build: 
   util:build: > build
   util:build: > echo 'building'
@@ -56,24 +48,15 @@
   [-0-9:.TWZ+]+ \[DEBUG] turbo: build tag: (go|rust) (re)
   [-0-9:.TWZ+]+ \[INFO]  turbo: skipping turbod since we appear to be in a non-interactive context (re)
   [-0-9:.TWZ+]+ \[DEBUG] turbo: global hash env vars: vars=\["SOME_ENV_VAR", "VERCEL_ANALYTICS_ID"] (re)
-<<<<<<< HEAD
-  [-0-9:.TWZ+]+ \[DEBUG] turbo: global hash: value=f2b59a4e7853cd1b (re)
-=======
-  [-0-9:.TWZ+]+ \[DEBUG] turbo: global hash: value=a867bb07ecd61e0a (re)
->>>>>>> ef9f6b8a
+  [-0-9:.TWZ+]+ \[DEBUG] turbo: global hash: value=9b71c329be237058 (re)
   [-0-9:.TWZ+]+ |[DEBUG] turbo: local cache folder: path="" (re)
   \xe2\x80\xa2 Packages in scope: util (esc)
   \xe2\x80\xa2 Running build in 1 packages (esc)
   \xe2\x80\xa2 Remote caching disabled (esc)
   [-0-9:.TWZ+]+ \[DEBUG] turbo: task hash env vars for util:build: vars=\["NODE_ENV="] (re)
   [-0-9:.TWZ+]+ \[DEBUG] turbo.: start (re)
-<<<<<<< HEAD
-  [-0-9:.TWZ+]+ \[DEBUG] turbo: task hash: value=f99b445d4ff29bd0 (re)
-  util:build: cache bypass, force executing f99b445d4ff29bd0
-=======
-  [-0-9:.TWZ+]+ \[DEBUG] turbo: task hash: value=ac6ceb0714bda4f3 (re)
-  util:build: cache bypass, force executing ac6ceb0714bda4f3
->>>>>>> ef9f6b8a
+  [-0-9:.TWZ+]+ \[DEBUG] turbo: task hash: value=82bc93ff27e552d6 (re)
+  util:build: cache bypass, force executing 82bc93ff27e552d6
   util:build: 
   util:build: > build
   util:build: > echo 'building'
@@ -97,24 +80,15 @@
   [-0-9:.TWZ+]+ \[DEBUG] turbo: build tag: (go|rust) (re)
   [-0-9:.TWZ+]+ \[INFO]  turbo: skipping turbod since we appear to be in a non-interactive context (re)
   [-0-9:.TWZ+]+ \[DEBUG] turbo: global hash env vars: vars=\["SOME_ENV_VAR", "VERCEL_ANALYTICS_ID"] (re)
-<<<<<<< HEAD
-  [-0-9:.TWZ+]+ \[DEBUG] turbo: global hash: value=f2b59a4e7853cd1b (re)
-=======
-  [-0-9:.TWZ+]+ \[DEBUG] turbo: global hash: value=a867bb07ecd61e0a (re)
->>>>>>> ef9f6b8a
+  [-0-9:.TWZ+]+ \[DEBUG] turbo: global hash: value=9b71c329be237058 (re)
   [-0-9:.TWZ+]+ \[DEBUG] turbo: local cache folder: path="" (re)
   \xe2\x80\xa2 Packages in scope: util (esc)
   \xe2\x80\xa2 Running build in 1 packages (esc)
   \xe2\x80\xa2 Remote caching disabled (esc)
   [-0-9:.TWZ+]+ \[DEBUG] turbo: task hash env vars for util:build: vars=\["NODE_ENV="] (re)
   [-0-9:.TWZ+]+ \[DEBUG] turbo.: start (re)
-<<<<<<< HEAD
-  [-0-9:.TWZ+]+ \[DEBUG] turbo: task hash: value=f99b445d4ff29bd0 (re)
-  util:build: cache bypass, force executing f99b445d4ff29bd0
-=======
-  [-0-9:.TWZ+]+ \[DEBUG] turbo: task hash: value=ac6ceb0714bda4f3 (re)
-  util:build: cache bypass, force executing ac6ceb0714bda4f3
->>>>>>> ef9f6b8a
+  [-0-9:.TWZ+]+ \[DEBUG] turbo: task hash: value=82bc93ff27e552d6 (re)
+  util:build: cache bypass, force executing 82bc93ff27e552d6
   util:build: 
   util:build: > build
   util:build: > echo 'building'
