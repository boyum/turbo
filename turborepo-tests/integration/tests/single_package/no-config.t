--- conflicted
+++ resolved
@@ -10,34 +10,12 @@
   Global Hash Inputs
     Global Files               = 2
     External Dependencies Hash = 
-<<<<<<< HEAD
     Global Cache Key           = You don't understand! I coulda had class. I coulda been a contender. I could've been somebody, instead of a bum, which is what I am.
-    Root pipeline              = {"//#build":{"outputs":[],"cache":false,"dependsOn":[],"inputs":[],"outputMode":"full","env":[],"persistent":false}}
-  
-  Tasks to Run
-  build
-    Task                             = build                                                                                                   
-    Hash                             = 1353234a1864d351                                                                                        
-    Cached (Local)                   = false                                                                                                   
-    Cached (Remote)                  = false                                                                                                   
-    Command                          = echo 'building' > foo                                                                                   
-    Outputs                          =                                                                                                         
-    Log File                         = .turbo/turbo-build.log                                                                                  
-    Dependencies                     =                                                                                                         
-    Dependendents                    =                                                                                                         
-    Inputs Files Considered          = 4                                                                                                       
-    Configured Environment Variables =                                                                                                         
-    Inferred Environment Variables   =                                                                                                         
-    Global Environment Variables     = VERCEL_ANALYTICS_ID=                                                                                    
-    ResolvedTaskDefinition           = {"outputs":[],"cache":false,"dependsOn":[],"inputs":[],"outputMode":"full","env":[],"persistent":false} 
-    Framework                        = <NO FRAMEWORK DETECTED>                                                                                 
-=======
-    Global Cache Key           = Buffalo buffalo Buffalo buffalo buffalo buffalo Buffalo buffalo
   
   Tasks to Run
   build
     Task                             = build                                                                                                                         
-    Hash                             = 5f778d0e6d30b59f                                                                                                              
+    Hash                             = c6363e61b2eaee00                                                                                                              
     Cached (Local)                   = false                                                                                                                         
     Cached (Remote)                  = false                                                                                                                         
     Command                          = echo 'building' > foo                                                                                                         
@@ -51,7 +29,6 @@
     Global Environment Variables     = VERCEL_ANALYTICS_ID=                                                                                                          
     ResolvedTaskDefinition           = {"outputs":[],"cache":false,"dependsOn":[],"inputs":[],"outputMode":"full","passThroughEnv":null,"env":[],"persistent":false} 
     Framework                        = <NO FRAMEWORK DETECTED>                                                                                                       
->>>>>>> ef9f6b8a
 
   $ ${TURBO} run build --graph
   
@@ -67,11 +44,7 @@
   $ ${TURBO} run build
   \xe2\x80\xa2 Running build (esc)
   \xe2\x80\xa2 Remote caching disabled (esc)
-<<<<<<< HEAD
-  build: cache bypass, force executing 1353234a1864d351
-=======
-  build: cache bypass, force executing 5f778d0e6d30b59f
->>>>>>> ef9f6b8a
+  build: cache bypass, force executing c6363e61b2eaee00
   build: 
   build: > build
   build: > echo 'building' > foo
@@ -85,11 +58,7 @@
   $ ${TURBO} run build --single-package
   \xe2\x80\xa2 Running build (esc)
   \xe2\x80\xa2 Remote caching disabled (esc)
-<<<<<<< HEAD
-  build: cache bypass, force executing 1353234a1864d351
-=======
-  build: cache bypass, force executing 5f778d0e6d30b59f
->>>>>>> ef9f6b8a
+  build: cache bypass, force executing c6363e61b2eaee00
   build: 
   build: > build
   build: > echo 'building' > foo
